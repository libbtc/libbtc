/*

 The MIT License (MIT)

 Copyright (c) 2015 Jonas Schnelli

 Permission is hereby granted, free of charge, to any person obtaining
 a copy of this software and associated documentation files (the "Software"),
 to deal in the Software without restriction, including without limitation
 the rights to use, copy, modify, merge, publish, distribute, sublicense,
 and/or sell copies of the Software, and to permit persons to whom the
 Software is furnished to do so, subject to the following conditions:

 The above copyright notice and this permission notice shall be included
 in all copies or substantial portions of the Software.

 THE SOFTWARE IS PROVIDED "AS IS", WITHOUT WARRANTY OF ANY KIND, EXPRESS
 OR IMPLIED, INCLUDING BUT NOT LIMITED TO THE WARRANTIES OF MERCHANTABILITY,
 FITNESS FOR A PARTICULAR PURPOSE AND NONINFRINGEMENT. IN NO EVENT SHALL
 THE AUTHORS OR COPYRIGHT HOLDERS BE LIABLE FOR ANY CLAIM, DAMAGES
 OR OTHER LIABILITY, WHETHER IN AN ACTION OF CONTRACT, TORT OR OTHERWISE,
 ARISING FROM, OUT OF OR IN CONNECTION WITH THE SOFTWARE OR THE USE OR
 OTHER DEALINGS IN THE SOFTWARE.

*/

#include <assert.h>
#include <inttypes.h>
#include <stddef.h>
#include <stdint.h>
#include <string.h>

#include <btc/base58.h>
#include <btc/ecc.h>
#include <btc/segwit_addr.h>
#include <btc/serialize.h>
#include <btc/sha2.h>
#include <btc/tx.h>
#include <btc/utils.h>

void btc_tx_in_free(btc_tx_in* tx_in)
{
    if (!tx_in)
        return;

    memset(&tx_in->prevout.hash, 0, sizeof(tx_in->prevout.hash));
    tx_in->prevout.n = 0;

    if (tx_in->script_sig) {
        cstr_free(tx_in->script_sig, true);
        tx_in->script_sig = NULL;
    }

    if (tx_in->witness_stack) {
        vector_free(tx_in->witness_stack, true);
        tx_in->witness_stack = NULL;
    }

    memset(tx_in, 0, sizeof(*tx_in));
    btc_free(tx_in);
}

//callback for vector free function
void btc_tx_in_free_cb(void* data)
{
    if (!data)
        return;

    btc_tx_in* tx_in = data;
    btc_tx_in_free(tx_in);
}

void btc_tx_in_witness_stack_free_cb(void* data)
{
    if (!data)
        return;

    cstring* stack_item = data;
    cstr_free(stack_item, true);
}

btc_tx_in* btc_tx_in_new()
{
    btc_tx_in* tx_in;
    tx_in = btc_calloc(1, sizeof(*tx_in));
    memset(&tx_in->prevout, 0, sizeof(tx_in->prevout));
    tx_in->sequence = UINT32_MAX;

    tx_in->witness_stack = vector_new(8, btc_tx_in_witness_stack_free_cb);
    return tx_in;
}


void btc_tx_out_free(btc_tx_out* tx_out)
{
    if (!tx_out)
        return;
    tx_out->value = 0;

    if (tx_out->script_pubkey) {
        cstr_free(tx_out->script_pubkey, true);
        tx_out->script_pubkey = NULL;
    }

    memset(tx_out, 0, sizeof(*tx_out));
    btc_free(tx_out);
}


void btc_tx_out_free_cb(void* data)
{
    if (!data)
        return;

    btc_tx_out* tx_out = data;
    btc_tx_out_free(tx_out);
}


btc_tx_out* btc_tx_out_new()
{
    btc_tx_out* tx_out;
    tx_out = btc_calloc(1, sizeof(*tx_out));

    return tx_out;
}


void btc_tx_free(btc_tx* tx)
{
    if (tx->vin)
        vector_free(tx->vin, true);

    if (tx->vout)
        vector_free(tx->vout, true);

    btc_free(tx);
}


btc_tx* btc_tx_new()
{
    btc_tx* tx;
    tx = btc_calloc(1, sizeof(*tx));
    tx->vin = vector_new(8, btc_tx_in_free_cb);
    tx->vout = vector_new(8, btc_tx_out_free_cb);
    tx->version = 1;
    tx->locktime = 0;
    return tx;
}


btc_bool btc_tx_in_deserialize(btc_tx_in* tx_in, struct const_buffer* buf)
{
    deser_u256(tx_in->prevout.hash, buf);
    if (!deser_u32(&tx_in->prevout.n, buf))
        return false;
    if (!deser_varstr(&tx_in->script_sig, buf))
        return false;
    if (!deser_u32(&tx_in->sequence, buf))
        return false;
    return true;
}

btc_bool btc_tx_out_deserialize(btc_tx_out* tx_out, struct const_buffer* buf)
{
    if (!deser_s64(&tx_out->value, buf))
        return false;
    if (!deser_varstr(&tx_out->script_pubkey, buf))
        return false;
    return true;
}

int btc_tx_deserialize(const unsigned char* tx_serialized, size_t inlen, btc_tx* tx, size_t* consumed_length, btc_bool allow_witness)
{
    struct const_buffer buf = {tx_serialized, inlen};
    if (consumed_length)
        *consumed_length = 0;

    //tx needs to be initialized
    deser_s32(&tx->version, &buf);

    uint32_t vlen;
    if (!deser_varlen(&vlen, &buf))
        return false;

    uint8_t flags = 0;
    if (vlen == 0 && allow_witness) {
        /* We read a dummy or an empty vin. */
        deser_bytes(&flags, &buf, 1);
        if (flags != 0) {
            // contains witness, deser the vin len
            if (!deser_varlen(&vlen, &buf))
                return false;
        }
    }

    unsigned int i;
    for (i = 0; i < vlen; i++) {
        btc_tx_in* tx_in = btc_tx_in_new();

        if (!btc_tx_in_deserialize(tx_in, &buf)) {
            btc_tx_in_free(tx_in);
            return false;
        } else {
            vector_add(tx->vin, tx_in);
        }
    }

    if (!deser_varlen(&vlen, &buf))
        return false;
    for (i = 0; i < vlen; i++) {
        btc_tx_out* tx_out = btc_tx_out_new();

        if (!btc_tx_out_deserialize(tx_out, &buf)) {
            btc_free(tx_out);
            return false;
        } else {
            vector_add(tx->vout, tx_out);
        }
    }

    if ((flags & 1) && allow_witness) {
        /* The witness flag is present, and we support witnesses. */
        flags ^= 1;
        for (size_t i = 0; i < tx->vin->len; i++) {
            btc_tx_in *tx_in = vector_idx(tx->vin, i);
            uint32_t vlen;
            if (!deser_varlen(&vlen, &buf)) return false;
            for (size_t j = 0; j < vlen; j++) {
                cstring* witness_item = cstr_new_sz(1024);
                if (!deser_varstr(&witness_item, &buf)) {
                    cstr_free(witness_item, true);
                    return false;
                }
                vector_add(tx_in->witness_stack, witness_item); //vector is responsible for freeing the items memory
            }
        }
    }
    if (flags) {
        /* Unknown flag in the serialization */
        return false;
    }

    if (!deser_u32(&tx->locktime, &buf))
        return false;

    if (consumed_length)
        *consumed_length = inlen - buf.len;
    return true;
}

void btc_tx_in_serialize(cstring* s, const btc_tx_in* tx_in)
{
    ser_u256(s, tx_in->prevout.hash);
    ser_u32(s, tx_in->prevout.n);
    ser_varstr(s, tx_in->script_sig);
    ser_u32(s, tx_in->sequence);
}

void btc_tx_out_serialize(cstring* s, const btc_tx_out* tx_out)
{
    ser_s64(s, tx_out->value);
    ser_varstr(s, tx_out->script_pubkey);
}

btc_bool btc_tx_has_witness(const btc_tx *tx)
{
    for (size_t i = 0; i < tx->vin->len; i++) {
        btc_tx_in *tx_in = vector_idx(tx->vin, i);
        if (tx_in->witness_stack != NULL && tx_in->witness_stack->len > 0) {
            return true;
        }
    }
    return false;
}

void btc_tx_serialize(cstring* s, const btc_tx* tx, btc_bool allow_witness)
{
    ser_s32(s, tx->version);
    uint8_t flags = 0;
    // Consistency check
    if (allow_witness) {
        /* Check whether witnesses need to be serialized. */
        if (btc_tx_has_witness(tx)) {
            flags |= 1;
        }
    }
    if (flags) {
        /* Use extended format in case witnesses are to be serialized. */
        uint8_t dummy = 0;
        ser_bytes(s, &dummy, 1);
        ser_bytes(s, &flags, 1);
    }

    ser_varlen(s, tx->vin ? tx->vin->len : 0);

    unsigned int i;
    if (tx->vin) {
        for (i = 0; i < tx->vin->len; i++) {
            btc_tx_in* tx_in;

            tx_in = vector_idx(tx->vin, i);
            btc_tx_in_serialize(s, tx_in);
        }
    }

    ser_varlen(s, tx->vout ? tx->vout->len : 0);

    if (tx->vout) {
        for (i = 0; i < tx->vout->len; i++) {
            btc_tx_out* tx_out;

            tx_out = vector_idx(tx->vout, i);
            btc_tx_out_serialize(s, tx_out);
        }
    }

    if (flags & 1) {
        // serialize the witness stack
        if (tx->vin) {
            for (i = 0; i < tx->vin->len; i++) {
                btc_tx_in* tx_in;
                tx_in = vector_idx(tx->vin, i);
                if (tx_in->witness_stack) {
                    ser_varlen(s, tx_in->witness_stack->len);
                    for (unsigned int j = 0; j < tx_in->witness_stack->len; j++) {
                        cstring *item = vector_idx(tx_in->witness_stack, j);
                        ser_varstr(s, item);
                    }
                }
            }
        }
    }

    ser_u32(s, tx->locktime);
}

void btc_tx_hash(const btc_tx* tx, uint256 hashout)
{
    cstring* txser = cstr_new_sz(1024);
    btc_tx_serialize(txser, tx, false);


    sha256_Raw((const uint8_t*)txser->str, txser->len, hashout);
    sha256_Raw(hashout, BTC_HASH_LENGTH, hashout);
    cstr_free(txser, true);
}


void btc_tx_in_copy(btc_tx_in* dest, const btc_tx_in* src)
{
    memcpy(&dest->prevout, &src->prevout, sizeof(dest->prevout));
    dest->sequence = src->sequence;

    if (!src->script_sig)
        dest->script_sig = NULL;
    else {
        dest->script_sig = cstr_new_sz(src->script_sig->len);
        cstr_append_buf(dest->script_sig,
                        src->script_sig->str,
                        src->script_sig->len);
    }

    if (!src->witness_stack)
        dest->witness_stack = NULL;
    else {
        dest->witness_stack = vector_new(src->witness_stack->len, btc_tx_in_witness_stack_free_cb);
        for (unsigned int i = 0; i < src->witness_stack->len; i++) {
            cstring *witness_item = vector_idx(src->witness_stack, i);
            cstring *item_cpy = cstr_new_cstr(witness_item);
            vector_add(dest->witness_stack, item_cpy);
        }
    }
}


void btc_tx_out_copy(btc_tx_out* dest, const btc_tx_out* src)
{
    dest->value = src->value;

    if (!src->script_pubkey)
        dest->script_pubkey = NULL;
    else {
        dest->script_pubkey = cstr_new_sz(src->script_pubkey->len);
        cstr_append_buf(dest->script_pubkey,
                        src->script_pubkey->str,
                        src->script_pubkey->len);
    }
}


void btc_tx_copy(btc_tx* dest, const btc_tx* src)
{
    dest->version = src->version;
    dest->locktime = src->locktime;

    if (!src->vin)
        dest->vin = NULL;
    else {
        unsigned int i;

        if (dest->vin)
            vector_free(dest->vin, true);

        dest->vin = vector_new(src->vin->len, btc_tx_in_free_cb);

        for (i = 0; i < src->vin->len; i++) {
            btc_tx_in *tx_in_old, *tx_in_new;

            tx_in_old = vector_idx(src->vin, i);
            tx_in_new = btc_malloc(sizeof(*tx_in_new));
            btc_tx_in_copy(tx_in_new, tx_in_old);
            vector_add(dest->vin, tx_in_new);
        }
    }

    if (!src->vout)
        dest->vout = NULL;
    else {
        unsigned int i;

        if (dest->vout)
            vector_free(dest->vout, true);

        dest->vout = vector_new(src->vout->len,
                                btc_tx_out_free_cb);

        for (i = 0; i < src->vout->len; i++) {
            btc_tx_out *tx_out_old, *tx_out_new;

            tx_out_old = vector_idx(src->vout, i);
            tx_out_new = btc_malloc(sizeof(*tx_out_new));
            btc_tx_out_copy(tx_out_new, tx_out_old);
            vector_add(dest->vout, tx_out_new);
        }
    }
}

void btc_tx_prevout_hash(const btc_tx* tx, uint256 hash) {
    cstring* s = cstr_new_sz(512);
    unsigned int i;
    btc_tx_in* tx_in;
    for (i = 0; i < tx->vin->len; i++) {
        tx_in = vector_idx(tx->vin, i);
        ser_u256(s, tx_in->prevout.hash);
        ser_u32(s, tx_in->prevout.n);
    }

    btc_hash((const uint8_t*)s->str, s->len, hash);
    cstr_free(s, true);
}


void btc_tx_sequence_hash(const btc_tx* tx, uint256 hash) {
    cstring* s = cstr_new_sz(512);
    unsigned int i;
    btc_tx_in* tx_in;
    for (i = 0; i < tx->vin->len; i++) {
        tx_in = vector_idx(tx->vin, i);
        ser_u32(s, tx_in->sequence);
    }

    btc_hash((const uint8_t*)s->str, s->len, hash);
    cstr_free(s, true);
}

void btc_tx_outputs_hash(const btc_tx* tx, uint256 hash) {
    cstring* s = cstr_new_sz(512);
    unsigned int i;
    btc_tx_out* tx_out;
    for (i = 0; i < tx->vout->len; i++) {
        tx_out = vector_idx(tx->vout, i);
        btc_tx_out_serialize(s, tx_out);
    }

    btc_hash((const uint8_t*)s->str, s->len, hash);
    cstr_free(s, true);
}

btc_bool btc_tx_sighash(const btc_tx* tx_to, const cstring* fromPubKey, unsigned int in_num, int hashtype, const uint64_t amount, const enum btc_sig_version sigversion, uint256 hash)
{
    if (in_num >= tx_to->vin->len)
        return false;

    btc_bool ret = true;

    btc_tx* tx_tmp = btc_tx_new();
    btc_tx_copy(tx_tmp, tx_to);

    cstring* s = NULL;

    // segwit
    if (sigversion == SIGVERSION_WITNESS_V0) {
        uint256 hash_prevouts;
        btc_hash_clear(hash_prevouts);
        uint256 hash_sequence;
        btc_hash_clear(hash_sequence);
        uint256 hash_outputs;
        btc_hash_clear(hash_outputs);

        if (!(hashtype & SIGHASH_ANYONECANPAY)) {
            btc_tx_prevout_hash(tx_tmp, hash_prevouts);
        }
        if (!(hashtype & SIGHASH_ANYONECANPAY)) {
            btc_tx_outputs_hash(tx_tmp, hash_outputs);
        }
        if (!(hashtype & SIGHASH_ANYONECANPAY) && (hashtype & 0x1f) != SIGHASH_SINGLE && (hashtype & 0x1f) != SIGHASH_NONE) {
            btc_tx_sequence_hash(tx_tmp, hash_sequence);
        }

        if ((hashtype & 0x1f) != SIGHASH_SINGLE && (hashtype & 0x1f) != SIGHASH_NONE) {
            btc_tx_outputs_hash(tx_tmp, hash_outputs);
        } else if ((hashtype & 0x1f) == SIGHASH_SINGLE && in_num < tx_tmp->vout->len) {
            cstring* s1 = cstr_new_sz(512);
            btc_tx_out* tx_out = vector_idx(tx_tmp->vout, in_num);
            btc_tx_out_serialize(s1, tx_out);
            btc_hash((const uint8_t*)s1->str, s1->len, hash);
            cstr_free(s1, true);
        }

        s = cstr_new_sz(512);
        ser_u32(s, tx_tmp->version); // Version

        // Input prevouts/nSequence (none/all, depending on flags)
        ser_u256(s, hash_prevouts);
        ser_u256(s, hash_sequence);

        // The input being signed (replacing the scriptSig with scriptCode + amount)
        // The prevout may already be contained in hashPrevout, and the nSequence
        // may already be contain in hashSequence.
        btc_tx_in* tx_in = vector_idx(tx_tmp->vin, in_num);
        ser_u256(s, tx_in->prevout.hash);
        ser_u32(s, tx_in->prevout.n);

        ser_varstr(s, (cstring *)fromPubKey); // script code

        ser_u64(s, amount);
        ser_u32(s, tx_in->sequence);
        ser_u256(s, hash_outputs); // Outputs (none/one/all, depending on flags)
        ser_u32(s, tx_tmp->locktime); // Locktime
        ser_s32(s, hashtype); // Sighash type
    }
    else {
        // standard (non witness) sighash (SIGVERSION_BASE)
        cstring* new_script = cstr_new_sz(fromPubKey->len);
        btc_script_copy_without_op_codeseperator(fromPubKey, new_script);

        unsigned int i;
        btc_tx_in* tx_in;
        for (i = 0; i < tx_tmp->vin->len; i++) {
            tx_in = vector_idx(tx_tmp->vin, i);
            cstr_resize(tx_in->script_sig, 0);

            if (i == in_num)
                cstr_append_buf(tx_in->script_sig,
                                new_script->str,
                                new_script->len);
        }
        cstr_free(new_script, true);
        /* Blank out some of the outputs */
        if ((hashtype & 0x1f) == SIGHASH_NONE) {
            /* Wildcard payee */
            if (tx_tmp->vout)
                vector_free(tx_tmp->vout, true);

            tx_tmp->vout = vector_new(1, btc_tx_out_free_cb);

            /* Let the others update at will */
            for (i = 0; i < tx_tmp->vin->len; i++) {
                tx_in = vector_idx(tx_tmp->vin, i);
                if (i != in_num)
                    tx_in->sequence = 0;
            }
        }

        else if ((hashtype & 0x1f) == SIGHASH_SINGLE) {
            /* Only lock-in the txout payee at same index as txin */
            unsigned int n_out = in_num;
            if (n_out >= tx_tmp->vout->len) {
                //TODO: set error code
                ret = false;
                goto out;
            }

            vector_resize(tx_tmp->vout, n_out + 1);

            for (i = 0; i < n_out; i++) {
                btc_tx_out* tx_out;

                tx_out = vector_idx(tx_tmp->vout, i);
                tx_out->value = -1;
                if (tx_out->script_pubkey) {
                    cstr_free(tx_out->script_pubkey, true);
                    tx_out->script_pubkey = NULL;
                }
            }

            /* Let the others update at will */
            for (i = 0; i < tx_tmp->vin->len; i++) {
                tx_in = vector_idx(tx_tmp->vin, i);
                if (i != in_num)
                    tx_in->sequence = 0;
            }
        }

        /* Blank out other inputs completely;
         not recommended for open transactions */
        if (hashtype & SIGHASH_ANYONECANPAY) {
            if (in_num > 0)
                vector_remove_range(tx_tmp->vin, 0, in_num);
            vector_resize(tx_tmp->vin, 1);
        }

        s = cstr_new_sz(512);
        btc_tx_serialize(s, tx_tmp, false);
        ser_s32(s, hashtype);
    }

    //char str[10000];
    //memset(str, strlen(str), 0);
    //utils_bin_to_hex((unsigned char *)s->str, s->len, str);
    //printf("\n");
    //printf("%s\n", str);

    sha256_Raw((const uint8_t*)s->str, s->len, hash);
    sha256_Raw(hash, BTC_HASH_LENGTH, hash);

    cstr_free(s, true);

out:
    btc_tx_free(tx_tmp);

    return ret;
}

btc_bool btc_tx_add_data_out(btc_tx* tx, const int64_t amount, const uint8_t *data, const size_t datalen)
{
    if (datalen > 80)
        return false;

    btc_tx_out* tx_out = btc_tx_out_new();

    tx_out->script_pubkey = cstr_new_sz(1024);
    btc_script_append_op(tx_out->script_pubkey , OP_RETURN);
    btc_script_append_pushdata(tx_out->script_pubkey, (unsigned char*)data, datalen);

    tx_out->value = amount;

    vector_add(tx->vout, tx_out);

    return true;
}

btc_bool btc_tx_add_puzzle_out(btc_tx* tx, const int64_t amount, const uint8_t *puzzle, const size_t puzzlelen)
{
    if (puzzlelen > BTC_HASH_LENGTH)
        return false;

    btc_tx_out* tx_out = btc_tx_out_new();

    tx_out->script_pubkey = cstr_new_sz(1024);
    btc_script_append_op(tx_out->script_pubkey , OP_HASH256);
    btc_script_append_pushdata(tx_out->script_pubkey, (unsigned char*)puzzle, puzzlelen);
    btc_script_append_op(tx_out->script_pubkey , OP_EQUAL);
    tx_out->value = amount;

    vector_add(tx->vout, tx_out);

    return true;
}

btc_bool btc_tx_add_address_out(btc_tx* tx, const btc_chainparams* chain, int64_t amount, const char* address)
{
<<<<<<< HEAD
    const size_t buflen = sizeof(uint8_t) * strlen(address) * 2;
    uint8_t *buf = (uint8_t *)btc_malloc(buflen);
    int r = btc_base58_decode_check(address, buf, buflen);
    if (r <= 0) {
        btc_free(buf);
        return false;
    }

    if (buf[0] == chain->b58prefix_pubkey_address) {
=======
    uint8_t buf[strlen(address) * 2];
    int r = btc_base58_decode_check(address, buf, sizeof(buf));
    if (r > 0 && buf[0] == chain->b58prefix_pubkey_address) {
>>>>>>> a8506a03
        btc_tx_add_p2pkh_hash160_out(tx, amount, &buf[1]);
    } else if (r > 0 && buf[0] == chain->b58prefix_script_address) {
        btc_tx_add_p2sh_hash160_out(tx, amount, &buf[1]);
    }
    else {
        // check for bech32
        int version = 0;
        unsigned char programm[40] = {0};
        size_t programmlen = 0;
        if(segwit_addr_decode(&version, programm, &programmlen, chain->bech32_hrp, address) == 1) {
            if (programmlen == 20) {
                btc_tx_out* tx_out = btc_tx_out_new();
                tx_out->script_pubkey = cstr_new_sz(1024);

                btc_script_build_p2wpkh(tx_out->script_pubkey, (const uint8_t *)programm);

                tx_out->value = amount;
                vector_add(tx->vout, tx_out);
            }
        }
        return false;
    }

    btc_free(buf);
    return true;
}


btc_bool btc_tx_add_p2pkh_hash160_out(btc_tx* tx, int64_t amount, uint160 hash160)
{
    btc_tx_out* tx_out = btc_tx_out_new();

    tx_out->script_pubkey = cstr_new_sz(1024);
    btc_script_build_p2pkh(tx_out->script_pubkey, hash160);

    tx_out->value = amount;

    vector_add(tx->vout, tx_out);

    return true;
}

btc_bool btc_tx_add_p2sh_hash160_out(btc_tx* tx, int64_t amount, uint160 hash160)
{
    btc_tx_out* tx_out = btc_tx_out_new();

    tx_out->script_pubkey = cstr_new_sz(1024);
    btc_script_build_p2sh(tx_out->script_pubkey, hash160);

    tx_out->value = amount;

    vector_add(tx->vout, tx_out);

    return true;
}

btc_bool btc_tx_add_p2pkh_out(btc_tx* tx, int64_t amount, const btc_pubkey* pubkey)
{
    uint160 hash160;
    btc_pubkey_get_hash160(pubkey, hash160);
    return btc_tx_add_p2pkh_hash160_out(tx, amount, hash160);
}

btc_bool btc_tx_outpoint_is_null(btc_tx_outpoint* tx)
{
    (void)(tx);
    return true;
}

btc_bool btc_tx_is_coinbase(btc_tx* tx)
{
    if (tx->vin->len == 1) {
        btc_tx_in* vin = vector_idx(tx->vin, 0);

        if (btc_hash_is_empty(vin->prevout.hash) && vin->prevout.n == UINT32_MAX)
            return true;
    }
    return false;
}

const char* btc_tx_sign_result_to_str(const enum btc_tx_sign_result result) {
    if (result == BTC_SIGN_OK) {
        return "OK";
    }
    else if (result == BTC_SIGN_INVALID_TX_OR_SCRIPT) {
        return "INVALID_TX_OR_SCRIPT";
    }
    else if (result == BTC_SIGN_INPUTINDEX_OUT_OF_RANGE) {
        return "INPUTINDEX_OUT_OF_RANGE";
    }
    else if (result == BTC_SIGN_INVALID_KEY) {
        return "INVALID_KEY";
    }
    else if (result == BTC_SIGN_NO_KEY_MATCH) {
        return "NO_KEY_MATCH";
    }
    else if (result == BTC_SIGN_UNKNOWN_SCRIPT_TYPE) {
        return "SIGN_UNKNOWN_SCRIPT_TYPE";
    }
    else if (result == BTC_SIGN_SIGHASH_FAILED) {
        return "SIGHASH_FAILED";
    }
    return "UNKOWN";
}

enum btc_tx_sign_result btc_tx_sign_input(btc_tx *tx_in_out, const cstring *script, uint64_t amount, const btc_key *privkey, int inputindex, int sighashtype, uint8_t *sigcompact_out, uint8_t *sigder_out, int *sigder_len_out) {
    if (!tx_in_out || !script) {
        return BTC_SIGN_INVALID_TX_OR_SCRIPT;
    }
    if ((size_t)inputindex >= tx_in_out->vin->len) {
        return BTC_SIGN_INPUTINDEX_OUT_OF_RANGE;
    }
    if (!btc_privkey_is_valid(privkey)) {
        return BTC_SIGN_INVALID_KEY;
    }
    // calculate pubkey
    btc_pubkey pubkey;
    btc_pubkey_init(&pubkey);
    btc_pubkey_from_key(privkey, &pubkey);
    if (!btc_pubkey_is_valid(&pubkey)) {
        return BTC_SIGN_INVALID_KEY;
    }
    enum btc_tx_sign_result res = BTC_SIGN_OK;

    cstring *script_sign = cstr_new_cstr(script); //copy the script because we may modify it
    btc_tx_in *tx_in = vector_idx(tx_in_out->vin, inputindex);
    vector *script_pushes = vector_new(1, free);

    cstring *witness_set_scriptsig = NULL; //required in order to set the P2SH-P2WPKH scriptSig
    enum btc_tx_out_type type = btc_script_classify(script, script_pushes);
    enum btc_sig_version sig_version = SIGVERSION_BASE;
    if (type == BTC_TX_SCRIPTHASH) {
        // p2sh script, need the redeem script
        // for now, pretend to be a p2sh-p2wpkh
        type = BTC_TX_WITNESS_V0_PUBKEYHASH;
        uint8_t *hash160 = btc_calloc(1, 20);
        btc_pubkey_get_hash160(&pubkey, hash160);
        vector_add(script_pushes, hash160);

        // set the script sig
        witness_set_scriptsig = cstr_new_sz(22);
        uint8_t version = 0;
        ser_varlen(witness_set_scriptsig, 22);
        ser_bytes(witness_set_scriptsig, &version, 1);
        ser_varlen(witness_set_scriptsig, 20);
        ser_bytes(witness_set_scriptsig, hash160, 20);
    }
    if (type == BTC_TX_PUBKEYHASH && script_pushes->len == 1) {
        // check if given private key matches the script
        uint160 hash160;
        btc_pubkey_get_hash160(&pubkey, hash160);
        uint160 *hash160_in_script = vector_idx(script_pushes, 0);
        if (memcmp(hash160_in_script, hash160, sizeof(hash160)) != 0) {
            res = BTC_SIGN_NO_KEY_MATCH; //sign anyways
        }
    }
    else if (type == BTC_TX_WITNESS_V0_PUBKEYHASH && script_pushes->len == 1) {
        uint160 *hash160_in_script = vector_idx(script_pushes, 0);
        sig_version = SIGVERSION_WITNESS_V0;

        // check if given private key matches the script
        uint160 hash160;
        btc_pubkey_get_hash160(&pubkey, hash160);
        if (memcmp(hash160_in_script, hash160, sizeof(hash160)) != 0) {
            res = BTC_SIGN_NO_KEY_MATCH; //sign anyways
        }

        cstr_resize(script_sign, 0);
        btc_script_build_p2pkh(script_sign, *hash160_in_script);
    }
    else {
        // unknown script, however, still try to create a signature (don't apply though)
        res = BTC_SIGN_UNKNOWN_SCRIPT_TYPE;
    }
    vector_free(script_pushes, true);

    uint256 sighash;
    memset(sighash, 0, sizeof(sighash));
    if(!btc_tx_sighash(tx_in_out, script_sign, inputindex, sighashtype, amount, sig_version, sighash)) {
        cstr_free(witness_set_scriptsig, true);
        cstr_free(script_sign, true);
        return BTC_SIGN_SIGHASH_FAILED;
    }
    cstr_free(script_sign, true);
    // sign compact
    uint8_t sig[64];
    size_t siglen = 0;
    btc_key_sign_hash_compact(privkey, sighash, sig, &siglen);
    assert(siglen == sizeof(sig));
    if (sigcompact_out) {
        memcpy(sigcompact_out, sig, siglen);
    }

    // form normalized DER signature & hashtype
    unsigned char sigder_plus_hashtype[74+1];
    size_t sigderlen = 75;
    btc_ecc_compact_to_der_normalized(sig, sigder_plus_hashtype, &sigderlen);
    assert(sigderlen <= 74 && sigderlen >= 70);
    sigder_plus_hashtype[sigderlen] = sighashtype;
    sigderlen+=1; //+hashtype
    if (sigcompact_out) {
        memcpy(sigder_out, sigder_plus_hashtype, sigderlen);
    }
    if (sigder_len_out) {
        *sigder_len_out = sigderlen;
    }

    // apply signature depending on script type
    if (type == BTC_TX_PUBKEYHASH) {
        // apply DER sig
        ser_varlen(tx_in->script_sig, sigderlen);
        ser_bytes(tx_in->script_sig, sigder_plus_hashtype, sigderlen);

        // apply pubkey
        ser_varlen(tx_in->script_sig, pubkey.compressed ? BTC_ECKEY_COMPRESSED_LENGTH : BTC_ECKEY_UNCOMPRESSED_LENGTH);
        ser_bytes(tx_in->script_sig, pubkey.pubkey, pubkey.compressed ? BTC_ECKEY_COMPRESSED_LENGTH : BTC_ECKEY_UNCOMPRESSED_LENGTH);
    }
    else if (type == BTC_TX_WITNESS_V0_PUBKEYHASH) {
        // signal witness by emtpying script sig (may be already empty)
        cstr_resize(tx_in->script_sig, 0);
        if (witness_set_scriptsig) {
            // apend the script sig in case of P2SH-P2WPKH
            cstr_append_cstr(tx_in->script_sig, witness_set_scriptsig);
            cstr_free(witness_set_scriptsig, true);
        }

        // fill witness stack (DER sig, pubkey)
        cstring* witness_item = cstr_new_buf(sigder_plus_hashtype, sigderlen);
        vector_add(tx_in->witness_stack, witness_item);

        witness_item = cstr_new_buf(pubkey.pubkey, pubkey.compressed ? BTC_ECKEY_COMPRESSED_LENGTH : BTC_ECKEY_UNCOMPRESSED_LENGTH);
        vector_add(tx_in->witness_stack, witness_item);
    }
    else {
        // append nothing
        res = BTC_SIGN_UNKNOWN_SCRIPT_TYPE;
    }

    return res;
}<|MERGE_RESOLUTION|>--- conflicted
+++ resolved
@@ -672,21 +672,10 @@
 
 btc_bool btc_tx_add_address_out(btc_tx* tx, const btc_chainparams* chain, int64_t amount, const char* address)
 {
-<<<<<<< HEAD
     const size_t buflen = sizeof(uint8_t) * strlen(address) * 2;
     uint8_t *buf = (uint8_t *)btc_malloc(buflen);
     int r = btc_base58_decode_check(address, buf, buflen);
-    if (r <= 0) {
-        btc_free(buf);
-        return false;
-    }
-
-    if (buf[0] == chain->b58prefix_pubkey_address) {
-=======
-    uint8_t buf[strlen(address) * 2];
-    int r = btc_base58_decode_check(address, buf, sizeof(buf));
     if (r > 0 && buf[0] == chain->b58prefix_pubkey_address) {
->>>>>>> a8506a03
         btc_tx_add_p2pkh_hash160_out(tx, amount, &buf[1]);
     } else if (r > 0 && buf[0] == chain->b58prefix_script_address) {
         btc_tx_add_p2sh_hash160_out(tx, amount, &buf[1]);
@@ -707,6 +696,7 @@
                 vector_add(tx->vout, tx_out);
             }
         }
+        btc_free(buf);
         return false;
     }
 
