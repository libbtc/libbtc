/**********************************************************************
 * Copyright (c) 2016 Jonas Schnelli                                  *
 * Distributed under the MIT software license, see the accompanying   *
 * file COPYING or http://www.opensource.org/licenses/mit-license.php.*
 **********************************************************************/

#ifdef HAVE_CONFIG_H
#  include "libbtc-config.h"
#endif
#include <btc/base58.h>
#include <btc/bip32.h>
#include <btc/ecc.h>
#include <btc/ecc_key.h>
#if WITH_NET == 1
#  include <btc/net.h>
#endif
#include <btc/random.h>
#include <btc/serialize.h>
#include <btc/tx.h>
#include <btc/utils.h>

#include <assert.h>
#ifndef _MSC_VER
#  include <getopt.h>
#endif
#include <stdbool.h>
#include <stdio.h>
#include <stdlib.h>
#include <string.h>
#ifndef _MSC_VER
#  include <unistd.h>
#endif

btc_bool addresses_from_pubkey(const btc_chainparams* chain, const char* pubkey_hex, char* p2pkh_address, char* p2sh_p2wpkh_address, char *p2wpkh_address)
{
    if (!pubkey_hex || strlen(pubkey_hex) != 66)
        return false;

    btc_pubkey pubkey;
    btc_pubkey_init(&pubkey);
    pubkey.compressed = 1;

    size_t outlen = 0;
    utils_hex_to_bin(pubkey_hex, pubkey.pubkey, strlen(pubkey_hex), (int*)&outlen);
    if (outlen != BTC_ECKEY_COMPRESSED_LENGTH) {
        return false;
    }
    assert(btc_pubkey_is_valid(&pubkey) == 1);

    btc_pubkey_getaddr_p2pkh(&pubkey, chain, p2pkh_address);
    btc_pubkey_getaddr_p2sh_p2wpkh(&pubkey, chain, p2sh_p2wpkh_address);
    btc_pubkey_getaddr_p2wpkh(&pubkey, chain, p2wpkh_address);
    return true;
}

btc_bool pubkey_from_privatekey(const btc_chainparams* chain, const char* privkey_wif, char* pubkey_hex, size_t* sizeout)
{
<<<<<<< HEAD
    const size_t privkey_len = sizeof(uint8_t) * strlen(privkey_wif);
    uint8_t *privkey_data = (uint8_t *)btc_malloc(privkey_len);
    size_t outlen = 0;
    outlen = btc_base58_decode_check(privkey_wif, privkey_data, privkey_len);
    if (privkey_data[0] != chain->b58prefix_secret_address) {
        btc_free(privkey_data);
        return false;
    }

=======
>>>>>>> a8506a03
    btc_key key;
    btc_privkey_init(&key);
    if (!btc_privkey_decode_wif(privkey_wif, chain, &key)) {
        return false;
    }

    btc_pubkey pubkey;
    btc_pubkey_init(&pubkey);
    assert(btc_pubkey_is_valid(&pubkey) == 0);
    btc_pubkey_from_key(&key, &pubkey);
    btc_privkey_cleanse(&key);

    btc_pubkey_get_hex(&pubkey, pubkey_hex, sizeout);
    btc_pubkey_cleanse(&pubkey);

    btc_free(privkey_data);
    return true;
}

btc_bool gen_privatekey(const btc_chainparams* chain, char* privkey_wif, size_t strsize_wif, char* privkey_hex_or_null)
{
    btc_key key;
    btc_privkey_init(&key);
    btc_privkey_gen(&key);
    btc_privkey_encode_wif(&key, chain, privkey_wif, &strsize_wif);

    // also export the hex privkey if use had passed in a valid pointer
    // will always export 32 bytes
    if (privkey_hex_or_null != NULL)
        utils_bin_to_hex(key.privkey, BTC_ECKEY_PKEY_LENGTH, privkey_hex_or_null);
    btc_privkey_cleanse(&key);
    return true;
}

btc_bool hd_gen_master(const btc_chainparams* chain, char* masterkeyhex, size_t strsize)
{
    btc_hdnode node;
    uint8_t seed[32];
    assert(btc_random_bytes(seed, 32, true));
    btc_hdnode_from_seed(seed, 32, &node);
    memset(seed, 0, 32);
    btc_hdnode_serialize_private(&node, chain, masterkeyhex, strsize);
    memset(&node, 0, sizeof(node));
    return true;
}

btc_bool hd_print_node(const btc_chainparams* chain, const char* nodeser)
{
    btc_hdnode node;
    if (!btc_hdnode_deserialize(nodeser, chain, &node))
        return false;

    size_t strsize = 128;
    char str[128];
    btc_hdnode_get_p2pkh_address(&node, chain, str, strsize);

    printf("ext key: %s\n", nodeser);

    size_t privkey_wif_size_bin = 34;
    uint8_t pkeybase58c[34];
    pkeybase58c[0] = chain->b58prefix_secret_address;
    pkeybase58c[33] = 1; /* always use compressed keys */
    size_t privkey_wif_size = 128;
    char privkey_wif[128];
    memcpy(&pkeybase58c[1], node.private_key, BTC_ECKEY_PKEY_LENGTH);
    assert(btc_base58_encode_check(pkeybase58c, privkey_wif_size_bin, privkey_wif, privkey_wif_size) != 0);
    if (btc_hdnode_has_privkey(&node)) {
        printf("privatekey WIF: %s\n", privkey_wif);
    }

    printf("depth: %d\n", node.depth);
    printf("child index: %d\n", node.child_num);
    printf("p2pkh address: %s\n", str);

    if (!btc_hdnode_get_pub_hex(&node, str, &strsize))
        return false;
    printf("pubkey hex: %s\n", str);

    strsize = 128;
    btc_hdnode_serialize_public(&node, chain, str, strsize);
    printf("extended pubkey: %s\n", str);
    return true;
}

btc_bool hd_derive(const btc_chainparams* chain, const char* masterkey, const char* keypath, char* extkeyout, size_t extkeyout_size)
{
    if (!keypath || !masterkey || !extkeyout) {
        return false;
    }
    btc_hdnode node, nodenew;
    if (!btc_hdnode_deserialize(masterkey, chain, &node))
        return false;

    //check if we only have the publickey
    bool pubckd = !btc_hdnode_has_privkey(&node);

    //derive child key, use pubckd or privckd
    if (!btc_hd_generate_key(&nodenew, keypath, pubckd ? node.public_key : node.private_key, node.chain_code, pubckd))
        return false;

    if (pubckd)
        btc_hdnode_serialize_public(&nodenew, chain, extkeyout, extkeyout_size);
    else
        btc_hdnode_serialize_private(&nodenew, chain, extkeyout, extkeyout_size);
    return true;
}<|MERGE_RESOLUTION|>--- conflicted
+++ resolved
@@ -55,18 +55,6 @@
 
 btc_bool pubkey_from_privatekey(const btc_chainparams* chain, const char* privkey_wif, char* pubkey_hex, size_t* sizeout)
 {
-<<<<<<< HEAD
-    const size_t privkey_len = sizeof(uint8_t) * strlen(privkey_wif);
-    uint8_t *privkey_data = (uint8_t *)btc_malloc(privkey_len);
-    size_t outlen = 0;
-    outlen = btc_base58_decode_check(privkey_wif, privkey_data, privkey_len);
-    if (privkey_data[0] != chain->b58prefix_secret_address) {
-        btc_free(privkey_data);
-        return false;
-    }
-
-=======
->>>>>>> a8506a03
     btc_key key;
     btc_privkey_init(&key);
     if (!btc_privkey_decode_wif(privkey_wif, chain, &key)) {
