--- conflicted
+++ resolved
@@ -69,12 +69,8 @@
         return false;
 
     do {
-<<<<<<< HEAD
-        if (!btc_random_bytes(privkey->privkey, BTC_ECKEY_PKEY_LENGTH, 0))
-=======
         const btc_bool res = btc_random_bytes(privkey->privkey, BTC_ECKEY_PKEY_LENGTH, 0);
         if (!res)
->>>>>>> 76fe50b8
             return false;
     } while (btc_ecc_verify_privatekey(privkey->privkey) == 0);
     return true;
@@ -84,13 +80,9 @@
 btc_bool btc_privkey_verify_pubkey(btc_key* privkey, btc_pubkey* pubkey)
 {
     uint256 rnddata, hash;
-<<<<<<< HEAD
-    if (!btc_random_bytes(rnddata, BTC_HASH_LENGTH, 0))
-        return false;
-=======
-    const btc_bool rc = btc_random_bytes(rnddata, BTC_HASH_LENGTH, 0);
-    assert(rc);
->>>>>>> 76fe50b8
+    const btc_bool res = btc_random_bytes(rnddata, BTC_HASH_LENGTH, 0);
+    if (!res)
+        return false;
     btc_hash(rnddata, BTC_HASH_LENGTH, hash);
 
     unsigned char sig[74];
