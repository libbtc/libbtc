git:
  submodules: false

language: c
os:
    - osx
    - linux

compiler:
    - clang
    - gcc
    - x86_64-w64-mingw32-gcc

addons:
  apt:
<<<<<<< HEAD
    packages:
        - valgrind
        - binutils-mingw-w64
        - gcc-mingw-w64
        - wine

before_install:
  - pip install --user cpp-coveralls
  - if [ "${TRAVIS_OS_NAME}" = "osx" ]; then brew install valgrind gnu-sed --default-names; fi

matrix:
    fast_finish:
        - true
    exclude:
      - os: osx
        compiler: x86_64-w64-mingw32-gcc

before_script:
    - sed -i 's/git@github.com:/https:\/\/github.com\//' .gitmodules
    - git submodule update --init --recursive
    - ./autogen.sh
    - if [ "$CC" == i686-w64-mingw32-gcc ]; then
          export CROSS_COMPILE=${CC%%gcc}; unset CC;
          ./configure mingw $CONFIG_OPTS -Wno-pedantic-ms-format;
      elif [ "$CC" == x86_64-w64-mingw32-gcc ]; then
          export CROSS_COMPILE=${CC%%gcc}; unset CC;
          LIBTOOL_APP_LDFLAGS='-all-static' LDFLAGS='-static' ./configure --host=x86_64-w64-mingw32 --disable-shared --enable-static;
      else
          ./configure CFLAGS='-fprofile-arcs -ftest-coverage';
      fi

script: 
    - make
    - if [ ${CC} = gcc ] || [ "${TRAVIS_OS_NAME}" = "osx" ]; then valgrind --leak-check=full --error-exitcode=1 ./tests; fi;
    - if [ ${CC} = gcc ]; then ./tooltests.py ; fi;
    - if [ "$CROSS_COMPILE" ]; then
          wine tests.exe
      else
          make check;
      fi

after_success:
  - if [ ${CC} = gcc ] || [ "${TRAVIS_OS_NAME}" = "linux" ]; then coveralls --verbose -i src -x c -e src/logdb -e src/secp256k1 -r $TRAVIS_BUILD_DIR -b $TRAVIS_BUILD_DIR --gcov-options '\-lp'; fi;
=======
    packages: libgmp-dev
compiler:
  - clang
  - gcc
cache:
  directories:
  - src/java/guava/
env:
  global:
    - FIELD=auto  BIGNUM=auto  SCALAR=auto  ENDOMORPHISM=no  STATICPRECOMPUTATION=yes  ASM=no  BUILD=check  EXTRAFLAGS=  HOST=  ECDH=no  schnorr=no  RECOVERY=no  EXPERIMENTAL=no
    - GUAVA_URL=https://search.maven.org/remotecontent?filepath=com/google/guava/guava/18.0/guava-18.0.jar GUAVA_JAR=src/java/guava/guava-18.0.jar
  matrix:
    - SCALAR=32bit    RECOVERY=yes
    - SCALAR=32bit    FIELD=32bit       ECDH=yes  EXPERIMENTAL=yes
    - SCALAR=64bit
    - FIELD=64bit     RECOVERY=yes
    - FIELD=64bit     ENDOMORPHISM=yes
    - FIELD=64bit     ENDOMORPHISM=yes  ECDH=yes EXPERIMENTAL=yes
    - FIELD=64bit                       ASM=x86_64
    - FIELD=64bit     ENDOMORPHISM=yes  ASM=x86_64
    - FIELD=32bit     SCHNORR=yes EXPERIMENTAL=yes
    - FIELD=32bit     ENDOMORPHISM=yes
    - BIGNUM=no
    - BIGNUM=no       ENDOMORPHISM=yes SCHNORR=yes  RECOVERY=yes EXPERIMENTAL=yes
    - BIGNUM=no       STATICPRECOMPUTATION=no
    - BUILD=distcheck
    - EXTRAFLAGS=CPPFLAGS=-DDETERMINISTIC
    - EXTRAFLAGS=CFLAGS=-O0
    - BUILD=check-java ECDH=yes SCHNORR=yes EXPERIMENTAL=yes
matrix:
  fast_finish: true
  include:
    - compiler: clang
      env: HOST=i686-linux-gnu ENDOMORPHISM=yes
      addons:
        apt:
          packages:
            - gcc-multilib
            - libgmp-dev:i386
    - compiler: clang
      env: HOST=i686-linux-gnu
      addons:
        apt:
          packages:
            - gcc-multilib
    - compiler: gcc
      env: HOST=i686-linux-gnu ENDOMORPHISM=yes
      addons:
        apt:
          packages:
            - gcc-multilib
    - compiler: gcc
      env: HOST=i686-linux-gnu
      addons:
        apt:
          packages:
            - gcc-multilib
            - libgmp-dev:i386
before_install: mkdir -p `dirname $GUAVA_JAR`
install: if [ ! -f $GUAVA_JAR ]; then wget $GUAVA_URL -O $GUAVA_JAR; fi
before_script: ./autogen.sh
script:
 - if [ -n "$HOST" ]; then export USE_HOST="--host=$HOST"; fi
 - if [ "x$HOST" = "xi686-linux-gnu" ]; then export CC="$CC -m32"; fi
 - ./configure --enable-experimental=$EXPERIMENTAL --enable-endomorphism=$ENDOMORPHISM --with-field=$FIELD --with-bignum=$BIGNUM --with-scalar=$SCALAR --enable-ecmult-static-precomputation=$STATICPRECOMPUTATION --enable-module-ecdh=$ECDH --enable-module-schnorr=$SCHNORR --enable-module-recovery=$RECOVERY $EXTRAFLAGS $USE_HOST && make -j2 $BUILD
os: linux
>>>>>>> dece3d7a
<|MERGE_RESOLUTION|>--- conflicted
+++ resolved
@@ -13,16 +13,16 @@
 
 addons:
   apt:
-<<<<<<< HEAD
     packages:
         - valgrind
         - binutils-mingw-w64
         - gcc-mingw-w64
         - wine
+        - libevent-dev
 
 before_install:
   - pip install --user cpp-coveralls
-  - if [ "${TRAVIS_OS_NAME}" = "osx" ]; then brew install valgrind gnu-sed --default-names; fi
+  - if [ "${TRAVIS_OS_NAME}" = "osx" ]; then brew install valgrind gnu-sed libevent --default-names; fi
 
 matrix:
     fast_finish:
@@ -33,95 +33,32 @@
 
 before_script:
     - sed -i 's/git@github.com:/https:\/\/github.com\//' .gitmodules
-    - git submodule update --init --recursive
     - ./autogen.sh
     - if [ "$CC" == i686-w64-mingw32-gcc ]; then
           export CROSS_COMPILE=${CC%%gcc}; unset CC;
-          ./configure mingw $CONFIG_OPTS -Wno-pedantic-ms-format;
+          ./configure --disable-net mingw $CONFIG_OPTS -Wno-pedantic-ms-format;
       elif [ "$CC" == x86_64-w64-mingw32-gcc ]; then
           export CROSS_COMPILE=${CC%%gcc}; unset CC;
-          LIBTOOL_APP_LDFLAGS='-all-static' LDFLAGS='-static' ./configure --host=x86_64-w64-mingw32 --disable-shared --enable-static;
+          LIBTOOL_APP_LDFLAGS='-all-static' LDFLAGS='-static' ./configure --host=x86_64-w64-mingw32 --disable-net --disable-shared --enable-static;
       else
-          ./configure CFLAGS='-fprofile-arcs -ftest-coverage';
+          ./configure --enable-debug CFLAGS='-fprofile-arcs -ftest-coverage';
       fi
 
 script: 
-    - make
-    - if [ ${CC} = gcc ] || [ "${TRAVIS_OS_NAME}" = "osx" ]; then valgrind --leak-check=full --error-exitcode=1 ./tests; fi;
+    - make -j2 V=1
+    - if ( [ "${TRAVIS_OS_NAME}" == "linux" ] ) && ( [ "$CC" == "gcc" ] ); then
+          valgrind --track-origins=yes --leak-check=full --error-exitcode=1 ./tests;
+      else
+          if [ "$CROSS_COMPILE" ]; then
+             wine tests.exe;
+          else
+             make check;
+             if [ ! -f test-suite.log; ]; then
+                 cat test-suite.log;
+             fi
+          fi
+      fi
     - if [ ${CC} = gcc ]; then ./tooltests.py ; fi;
-    - if [ "$CROSS_COMPILE" ]; then
-          wine tests.exe
-      else
-          make check;
-      fi
 
 after_success:
-  - if [ ${CC} = gcc ] || [ "${TRAVIS_OS_NAME}" = "linux" ]; then coveralls --verbose -i src -x c -e src/logdb -e src/secp256k1 -r $TRAVIS_BUILD_DIR -b $TRAVIS_BUILD_DIR --gcov-options '\-lp'; fi;
-=======
-    packages: libgmp-dev
-compiler:
-  - clang
-  - gcc
-cache:
-  directories:
-  - src/java/guava/
-env:
-  global:
-    - FIELD=auto  BIGNUM=auto  SCALAR=auto  ENDOMORPHISM=no  STATICPRECOMPUTATION=yes  ASM=no  BUILD=check  EXTRAFLAGS=  HOST=  ECDH=no  schnorr=no  RECOVERY=no  EXPERIMENTAL=no
-    - GUAVA_URL=https://search.maven.org/remotecontent?filepath=com/google/guava/guava/18.0/guava-18.0.jar GUAVA_JAR=src/java/guava/guava-18.0.jar
-  matrix:
-    - SCALAR=32bit    RECOVERY=yes
-    - SCALAR=32bit    FIELD=32bit       ECDH=yes  EXPERIMENTAL=yes
-    - SCALAR=64bit
-    - FIELD=64bit     RECOVERY=yes
-    - FIELD=64bit     ENDOMORPHISM=yes
-    - FIELD=64bit     ENDOMORPHISM=yes  ECDH=yes EXPERIMENTAL=yes
-    - FIELD=64bit                       ASM=x86_64
-    - FIELD=64bit     ENDOMORPHISM=yes  ASM=x86_64
-    - FIELD=32bit     SCHNORR=yes EXPERIMENTAL=yes
-    - FIELD=32bit     ENDOMORPHISM=yes
-    - BIGNUM=no
-    - BIGNUM=no       ENDOMORPHISM=yes SCHNORR=yes  RECOVERY=yes EXPERIMENTAL=yes
-    - BIGNUM=no       STATICPRECOMPUTATION=no
-    - BUILD=distcheck
-    - EXTRAFLAGS=CPPFLAGS=-DDETERMINISTIC
-    - EXTRAFLAGS=CFLAGS=-O0
-    - BUILD=check-java ECDH=yes SCHNORR=yes EXPERIMENTAL=yes
-matrix:
-  fast_finish: true
-  include:
-    - compiler: clang
-      env: HOST=i686-linux-gnu ENDOMORPHISM=yes
-      addons:
-        apt:
-          packages:
-            - gcc-multilib
-            - libgmp-dev:i386
-    - compiler: clang
-      env: HOST=i686-linux-gnu
-      addons:
-        apt:
-          packages:
-            - gcc-multilib
-    - compiler: gcc
-      env: HOST=i686-linux-gnu ENDOMORPHISM=yes
-      addons:
-        apt:
-          packages:
-            - gcc-multilib
-    - compiler: gcc
-      env: HOST=i686-linux-gnu
-      addons:
-        apt:
-          packages:
-            - gcc-multilib
-            - libgmp-dev:i386
-before_install: mkdir -p `dirname $GUAVA_JAR`
-install: if [ ! -f $GUAVA_JAR ]; then wget $GUAVA_URL -O $GUAVA_JAR; fi
-before_script: ./autogen.sh
-script:
- - if [ -n "$HOST" ]; then export USE_HOST="--host=$HOST"; fi
- - if [ "x$HOST" = "xi686-linux-gnu" ]; then export CC="$CC -m32"; fi
- - ./configure --enable-experimental=$EXPERIMENTAL --enable-endomorphism=$ENDOMORPHISM --with-field=$FIELD --with-bignum=$BIGNUM --with-scalar=$SCALAR --enable-ecmult-static-precomputation=$STATICPRECOMPUTATION --enable-module-ecdh=$ECDH --enable-module-schnorr=$SCHNORR --enable-module-recovery=$RECOVERY $EXTRAFLAGS $USE_HOST && make -j2 $BUILD
-os: linux
->>>>>>> dece3d7a
+  - if [ ${CC} = gcc ] || [ "${TRAVIS_OS_NAME}" = "linux" ]; then coveralls --verbose -i src -x c -e src/logdb -e src/secp256k1 -r $TRAVIS_BUILD_DIR -b $TRAVIS_BUILD_DIR --gcov-options '\-lp'; fi;